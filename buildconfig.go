package main

import (
	"os"
	"strings"

	"gopkg.in/yaml.v2"
)

const defaultBuildConfigName = ".mold.yml"

// BuildConfig holds the complete build configuration
type BuildConfig struct {
	// Build name.  This is the name with the branch and commit included and calculated internally.
	//name string

	// Name of the repo.  This is different from the above name in that it is just the name of the project
	RepoName string
	// Git url
	RepoURL string
	// Tag or branch to build
	BranchTag string
	// LastCommit for the branch
	LastCommit string
	// Context is the root of the build.  This defaults to the current working
	// directory.
	Context string
	// Service i.e. containers needed to perform build
	Services []DockerRunConfig
	// Builds to perform
	Build []DockerRunConfig
	// Docker images to generate
	Artifacts Artifacts
	// Notifications through out the build process
	Notifications MultiNotification
	// Allow docker daemon access in the container
	AllowDockerAccess bool `yaml:"docker"`

	Variables map[string]string
}

// NewBuildConfig creates a new config from yaml formatted bytes
func NewBuildConfig(fileBytes []byte) (*BuildConfig, error) {
	var bc BuildConfig
	err := yaml.Unmarshal(fileBytes, &bc)
	if err != nil {
		return nil, err
	}

	// Set current working directory if not specified
	if bc.Context == "" || bc.Context == "." || bc.Context == "./" {
		if bc.Context, err = os.Getwd(); err != nil {
			return nil, err
		}
	}
<<<<<<< HEAD
=======

	for i, v := range bc.Build {
		if v.Shell == "" {
			bc.Build[i].Shell = "/bin/sh"
		}
	}
>>>>>>> 78b0f5e7

	// Set artifact defaults
	for i, v := range bc.Artifacts.Images {
		// set the context to the working dir if not supplied
		if len(v.Context) == 0 {
			bc.Artifacts.Images[i].Context = bc.Context
		}
	}
	bc.Artifacts.setDefaults()
	bc.checkRepoInfo()
	bc.readEnvVars()

	// try to set the name based on the repo url.
	if bc.RepoURL != "" {
		if pp := strings.Split(bc.RepoURL, "/"); len(pp) > 1 {
			if n := strings.TrimSuffix(pp[len(pp)-1], ".git"); n != "" {
				//bc.name = n
				bc.RepoName = n
			}
		}
	}

	// set unique name based on name, branch and commit
	//bc.name += "-" + bc.BranchTag
	//if len(bc.LastCommit) > 7 {
	//	bc.name += "-" + bc.LastCommit[:8]
	//}
	//log.Println(bc.name)
	return &bc, err
}

func (bc *BuildConfig) Name() string {
	if len(bc.LastCommit) > 7 {
		return bc.RepoName + "-" + bc.BranchTag + "-" + bc.LastCommit[:8]
	}

	return bc.RepoName + "-" + bc.BranchTag
}

// check and set repo info and naming structure
func (bc *BuildConfig) checkRepoInfo() {

	name, bt, lc := getRepoInfo(bc.Context)
	if len(bc.RepoName) == 0 && len(name) > 0 {
		bc.RepoName = name
	}
	if len(bc.BranchTag) == 0 && len(bt) > 0 {
		bc.BranchTag = bt
	}
	if len(bc.LastCommit) == 0 && len(lc) > 0 {
		bc.LastCommit = lc
	}
}

// read env vars and config.  These take precedence over all configs overriding
// anything prior
func (bc *BuildConfig) readEnvVars() {
	if cmt := os.Getenv("GIT_COMMIT"); len(cmt) > 7 {
		bc.LastCommit = cmt[:8]
	}
	if rurl := os.Getenv("GIT_URL"); len(rurl) > 0 {
		bc.RepoURL = rurl
	}
	if branchTag := os.Getenv("GIT_BRANCH"); len(branchTag) > 0 {
		pp := strings.Split(branchTag, "/")
		if len(pp) > 0 {
			bc.BranchTag = pp[len(pp)-1]
		}
	}
}<|MERGE_RESOLUTION|>--- conflicted
+++ resolved
@@ -53,15 +53,12 @@
 			return nil, err
 		}
 	}
-<<<<<<< HEAD
-=======
 
 	for i, v := range bc.Build {
 		if v.Shell == "" {
 			bc.Build[i].Shell = "/bin/sh"
 		}
 	}
->>>>>>> 78b0f5e7
 
 	// Set artifact defaults
 	for i, v := range bc.Artifacts.Images {
