--- conflicted
+++ resolved
@@ -9,10 +9,7 @@
           - id
           - whoami
 
-<<<<<<< HEAD
-=======
 
->>>>>>> 9d4b8245
 # Test publish option
 artifacts:
     publish:
